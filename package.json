--- conflicted
+++ resolved
@@ -1,10 +1,6 @@
 {
   "name": "@adobe/git-server",
-<<<<<<< HEAD
-  "version": "0.9.2",
-=======
   "version": "0.9.4-pre.0",
->>>>>>> 61b492e8
   "description": "serve a git repository over http(s)",
   "main": "index.js",
   "scripts": {
